/*
 * Copyright 2015-2018 Real Logic Ltd, Adaptive Financial Consulting Ltd.
 *
 * Licensed under the Apache License, Version 2.0 (the "License");
 * you may not use this file except in compliance with the License.
 * You may obtain a copy of the License at
 *
 * http://www.apache.org/licenses/LICENSE-2.0
 *
 * Unless required by applicable law or agreed to in writing, software
 * distributed under the License is distributed on an "AS IS" BASIS,
 * WITHOUT WARRANTIES OR CONDITIONS OF ANY KIND, either express or implied.
 * See the License for the specific language governing permissions and
 * limitations under the License.
 */
package uk.co.real_logic.artio.system_tests;

import org.agrona.IoUtil;
import org.junit.After;
import org.junit.Before;
import org.junit.Test;
import uk.co.real_logic.artio.Constants;
import uk.co.real_logic.artio.Reply;
import uk.co.real_logic.artio.TestFixtures;
import uk.co.real_logic.artio.builder.ResendRequestEncoder;
import uk.co.real_logic.artio.engine.EngineConfiguration;
import uk.co.real_logic.artio.engine.FixEngine;
import uk.co.real_logic.artio.library.DynamicLibraryScheduler;
import uk.co.real_logic.artio.library.SessionConfiguration;
import uk.co.real_logic.artio.messages.SessionReplyStatus;
import uk.co.real_logic.artio.session.Session;

import java.io.File;
import java.io.IOException;
import java.util.Arrays;
import java.util.Objects;
import java.util.function.Consumer;

import static org.junit.Assert.*;
import static uk.co.real_logic.artio.Constants.LOGOUT_MESSAGE_AS_STR;
import static uk.co.real_logic.artio.Constants.SEQUENCE_RESET_MESSAGE_AS_STR;
<<<<<<< HEAD
=======
import static uk.co.real_logic.artio.TestFixtures.launchMediaDriver;
import static uk.co.real_logic.artio.TestFixtures.mediaDriverContext;
>>>>>>> 5fb2015d
import static uk.co.real_logic.artio.library.FixLibrary.NO_MESSAGE_REPLAY;
import static uk.co.real_logic.artio.library.SessionConfiguration.AUTOMATIC_INITIAL_SEQUENCE_NUMBER;
import static uk.co.real_logic.artio.messages.SessionReplyStatus.SEQUENCE_NUMBER_TOO_HIGH;
import static uk.co.real_logic.artio.system_tests.FixMessage.hasMessageSequenceNumber;
import static uk.co.real_logic.artio.system_tests.FixMessage.hasSequenceIndex;
import static uk.co.real_logic.artio.system_tests.SystemTestUtil.*;
import static uk.co.real_logic.artio.validation.PersistenceLevel.INDEXED;

public class PersistentSequenceNumberGatewayToGatewaySystemTest extends AbstractGatewayToGatewaySystemTest
{
    private static final long TEST_TIMEOUT = 10_000L;
    private static final int DOES_NOT_MATTER = -1;
    private static final int DEFAULT_SEQ_NUM_AFTER = 4;

    private File backupLocation = null;

    private Runnable onAcquireSession = () ->
    {
        final long sessionId = getAcceptingSessionId();

        acquireSession(sessionId, NO_MESSAGE_REPLAY, NO_MESSAGE_REPLAY);
    };

    private Consumer<Reply<Session>> onInitiateReply = reply ->
    {
        assertEquals("Repy failed: " + reply, Reply.State.COMPLETED, reply.state());
        initiatingSession = reply.resultIfPresent();
        assertConnected(initiatingSession);
    };

    private Runnable duringRestart = () -> dirsDeleteOnStart = false;
    private Runnable beforeReconnect = this::nothing;
    private boolean printErrorMessages = true;
    private boolean resetSequenceNumbersOnLogon = false;
    private boolean dirsDeleteOnStart = true;

    @Before
    public void setUp() throws IOException
    {
        deleteAcceptorLogs();
        delete(CLIENT_LOGS);
        backupLocation = File.createTempFile("backup", "tmp");
    }

    @After
    public void cleanupBackup()
    {
        if (null != backupLocation)
        {
            assertTrue("Failed to delete: " + backupLocation, backupLocation.delete());
        }
    }

    @Test(timeout = TEST_TIMEOUT)
    public void sequenceNumbersCanPersistOverRestarts()
    {
        exchangeMessagesAroundARestart(AUTOMATIC_INITIAL_SEQUENCE_NUMBER, DEFAULT_SEQ_NUM_AFTER);

        assertSequenceIndicesAre(0);
    }

    @Test(timeout = TEST_TIMEOUT)
    public void previousMessagesAreReplayed()
    {
        onAcquireSession = this::requestReplayWhenReacquiringSession;

        exchangeMessagesAroundARestart(AUTOMATIC_INITIAL_SEQUENCE_NUMBER, DEFAULT_SEQ_NUM_AFTER);

        assertSequenceIndicesAre(0);
    }

    @Test(timeout = TEST_TIMEOUT)
    public void shouldCopeWithReplayOfMissingMessages()
    {
        printErrorMessages = false;

        duringRestart = this::deleteAcceptorLogs;

        onAcquireSession = () -> assertFailStatusWhenReplayRequested(SEQUENCE_NUMBER_TOO_HIGH);

        resetSequenceNumbersOnLogon = true;

        exchangeMessagesAroundARestart(AUTOMATIC_INITIAL_SEQUENCE_NUMBER, DOES_NOT_MATTER);

        assertOnlyAcceptorSequenceReset();
    }

    @Test(timeout = TEST_TIMEOUT)
    public void messagesCanBeReplayedOverRestart()
    {
        exchangeMessagesAroundARestart(AUTOMATIC_INITIAL_SEQUENCE_NUMBER, DEFAULT_SEQ_NUM_AFTER);

        final ResendRequestEncoder resendRequest = new ResendRequestEncoder();
        resendRequest.beginSeqNo(1).endSeqNo(1);

        initiatingOtfAcceptor.messages().clear();

        testSystem.send(initiatingSession, resendRequest);

        final FixMessage message = testSystem.await(initiatingOtfAcceptor, SEQUENCE_RESET_MESSAGE_AS_STR);

        assertEquals(message.get(Constants.MSG_SEQ_NUM), "1");
        assertEquals(message.get(Constants.SENDER_COMP_ID), ACCEPTOR_ID);
        assertEquals(message.get(Constants.TARGET_COMP_ID), INITIATOR_ID);

        assertSequenceIndicesAre(0);
    }

    @Test(timeout = TEST_TIMEOUT)
    public void customInitialSequenceNumbersCanBeSet()
    {
        exchangeMessagesAroundARestart(4, DEFAULT_SEQ_NUM_AFTER);

        assertSequenceIndicesAre(0);
    }

    @Test(timeout = TEST_TIMEOUT)
    public void sessionsCanBeReset()
    {
        beforeReconnect = this::resetSessions;

        exchangeMessagesAroundARestart(AUTOMATIC_INITIAL_SEQUENCE_NUMBER, 1);

        // Different sessions themselves, so we start again at 0
        assertSequenceIndicesAre(0);
    }

    @Test(timeout = TEST_TIMEOUT)
    public void sequenceNumbersCanBeResetWhileSessionDisconnected()
    {
        beforeReconnect = this::resetSequenceNumbers;

        exchangeMessagesAroundARestart(AUTOMATIC_INITIAL_SEQUENCE_NUMBER, 2);

        assertSequenceIndicesAre(1);
    }

    @Test(timeout = TEST_TIMEOUT)
    public void sequenceNumbersCanBeResetOnLogon()
    {
        resetSequenceNumbersOnLogon = true;

        exchangeMessagesAroundARestart(AUTOMATIC_INITIAL_SEQUENCE_NUMBER, 1);

        acceptingOtfAcceptor.logonMessagesHaveSequenceNumbers(1);
        initiatingOtfAcceptor.logonMessagesHaveSequenceNumbers(1);
        assertSequenceIndicesAre(1);
    }

    @Test(timeout = TEST_TIMEOUT)
    public void shouldReceiveRelevantLogoutErrorTextDuringConnect()
    {
        onInitiateReply = reply ->
        {
            initiatingSession = reply.resultIfPresent();
            assertTrue("reply did not end in an error", reply.hasErrored());
        };

        onAcquireSession = this::nothing;

        // connect but fail to logon because the initial sequence number is invalid.
        launch(0, this::nothing, false);

        // No session established due to error during logon
        assertNull(initiatingSession);

        // In this case we just get immediately disconnected.
        final FixMessage lastMessage = testSystem.await(initiatingOtfAcceptor, LOGOUT_MESSAGE_AS_STR);

        assertEquals(LOGOUT_MESSAGE_AS_STR, lastMessage.getMsgType());
        assertEquals(1, lastMessage.getMessageSequenceNumber());
        assertEquals("MsgSeqNum too low, expecting 1 but received 0", lastMessage.get(Constants.TEXT));
    }

    private void resetSequenceNumbers()
    {
        testSystem.awaitCompletedReplies(
            initiatingEngine.resetSequenceNumber(initiatingSession.id()),
            acceptingEngine.resetSequenceNumber(acceptingSession.id()));
    }

    private void resetSessions()
    {
        testSystem.awaitCompletedReplies(
            acceptingEngine.resetSessionIds(backupLocation, ADMIN_IDLE_STRATEGY),
            initiatingEngine.resetSessionIds(backupLocation, ADMIN_IDLE_STRATEGY));
    }

    private void launch(
        final int initialSequenceNumber,
        final Runnable beforeConnect,
        final boolean resetSequenceNumbersOnLogon)
    {
<<<<<<< HEAD
        mediaDriver = TestFixtures.launchMediaDriver(TestFixtures.mediaDriverContext(
=======
        mediaDriver = launchMediaDriver(mediaDriverContext(
>>>>>>> 5fb2015d
            TestFixtures.TERM_BUFFER_LENGTH,
            dirsDeleteOnStart));

        final EngineConfiguration config = acceptingConfig(port, ACCEPTOR_ID, INITIATOR_ID);
        config.sessionPersistenceStrategy(logon -> INDEXED);
        config.printErrorMessages(printErrorMessages);
        acceptingEngine = FixEngine.launch(config);
        final EngineConfiguration initiatingConfig = initiatingConfig(libraryAeronPort);
        initiatingConfig.printErrorMessages(printErrorMessages);
        initiatingEngine = FixEngine.launch(initiatingConfig);

        // Use so that the SharedLibraryScheduler is integration tested
        final DynamicLibraryScheduler libraryScheduler = new DynamicLibraryScheduler();

        acceptingLibrary = connect(acceptingLibraryConfig(acceptingHandler).scheduler(libraryScheduler));

        initiatingLibrary = connect(initiatingLibraryConfig(libraryAeronPort, initiatingHandler)
            .scheduler(libraryScheduler));

        testSystem = new TestSystem(acceptingLibrary, initiatingLibrary);

        beforeConnect.run();

        connectPersistingSessions(initialSequenceNumber, resetSequenceNumbersOnLogon);
    }

    private void connectPersistingSessions(final int initialSequenceNumber, final boolean resetSeqNum)
    {
        final SessionConfiguration config = SessionConfiguration.builder()
            .address("localhost", port)
            .credentials("bob", "Uv1aegoh")
            .senderCompId(INITIATOR_ID)
            .targetCompId(ACCEPTOR_ID)
            .sequenceNumbersPersistent(true)
            .initialReceivedSequenceNumber(initialSequenceNumber)
            .initialSentSequenceNumber(initialSequenceNumber)
            .resetSeqNum(resetSeqNum)
            .build();

        final Reply<Session> reply = initiatingLibrary.initiate(config);
        testSystem.awaitReply(reply);

        onInitiateReply.accept(reply);

        onAcquireSession.run();
    }

    private void exchangeMessagesAroundARestart(final int initialSequenceNumber, final int seqNumAfter)
    {
        launch(AUTOMATIC_INITIAL_SEQUENCE_NUMBER, this::nothing, resetSequenceNumbersOnLogon);

        assertSequenceIndicesAre(0);

        assertTestRequestSentAndReceived(initiatingSession, testSystem, acceptingOtfAcceptor);
        assertSequenceFromInitToAcceptAt(2, 2);

        final long initiatedSessionId = initiatingSession.id();
        final long acceptingSessionId = acceptingSession.id();

        initiatingSession.startLogout();
        assertSessionsDisconnected();

        assertInitiatingSequenceIndexIs(0);
        clearMessages();
        close();

        duringRestart.run();

        launch(initialSequenceNumber, this.beforeReconnect, resetSequenceNumbersOnLogon);

        assertEquals("initiatedSessionId not stable over restarts", initiatedSessionId, initiatingSession.id());
        assertEquals("acceptingSessionId not stable over restarts", acceptingSessionId, acceptingSession.id());
        if (seqNumAfter != DOES_NOT_MATTER)
        {
            assertSequenceFromInitToAcceptAt(seqNumAfter, seqNumAfter);
        }

        assertTestRequestSentAndReceived(initiatingSession, testSystem, acceptingOtfAcceptor);
    }

    private void nothing()
    {
    }

    private long getAcceptingSessionId()
    {
        return acceptingHandler.awaitSessionId(testSystem::poll);
    }

    private void acquireSession(final long sessionId, final int lastReceivedMsgSeqNum, final int sequenceIndex)
    {
        acceptingSession = SystemTestUtil.acquireSession(
            acceptingHandler, acceptingLibrary, sessionId, testSystem, lastReceivedMsgSeqNum, sequenceIndex);
    }

    private void requestReplayWhenReacquiringSession()
    {
        final long sessionId = getAcceptingSessionId();

        if (acceptingSession != null)
        {
            final int lastReceivedMsgSeqNum = acceptingSession.lastReceivedMsgSeqNum();
            final int sequenceIndex = acceptingSession.sequenceIndex();
            acquireSession(sessionId, lastReceivedMsgSeqNum, sequenceIndex);

            final FixMessage firstReplayedMessage = acceptingOtfAcceptor.messages().get(0);
            assertThat(firstReplayedMessage, hasMessageSequenceNumber(lastReceivedMsgSeqNum));
            assertThat(firstReplayedMessage, hasSequenceIndex(sequenceIndex));
        }
        else
        {
            acquireSession(sessionId, NO_MESSAGE_REPLAY, NO_MESSAGE_REPLAY);
        }
    }

    private void assertOnlyAcceptorSequenceReset()
    {
        // Only delected the acceptor logs so they have different sequence indices.

        assertAcceptingSessionHasSequenceIndex(0);
        acceptingOtfAcceptor.allMessagesHaveSequenceIndex(0);
        assertInitiatingSequenceIndexIs(1);
        initiatingOtfAcceptor.allMessagesHaveSequenceIndex(1);
    }

    private void assertFailStatusWhenReplayRequested(final SessionReplyStatus replyStatus)
    {
        final long sessionId = getAcceptingSessionId();

        if (acceptingSession != null)
        {
            // Require replay of at least one message that has been sent
            final int lastReceivedMsgSeqNum = acceptingSession.lastReceivedMsgSeqNum() - 1;
            final int sequenceIndex = acceptingSession.sequenceIndex();
            final SessionReplyStatus reply = requestSession(
                acceptingLibrary, sessionId, lastReceivedMsgSeqNum, sequenceIndex, testSystem);
            assertEquals(replyStatus, reply);

            acceptingSession = acceptingHandler.lastSession();
            acceptingHandler.resetSession();
        }
        else
        {
            acquireSession(sessionId, NO_MESSAGE_REPLAY, NO_MESSAGE_REPLAY);
        }
    }

    private void deleteAcceptorLogs()
    {
        delete(ACCEPTOR_LOGS);
    }

    private void deleteArchiveOfAcceptorLogs()
    {
        final File dir = new File(ACCEPTOR_LOGS);
        if (dir.exists())
        {
            Arrays.stream(Objects.requireNonNull(dir.list()))
                .filter((name) -> name.contains("archive"))
                .forEach((name) -> IoUtil.delete(new File(dir, name), false));
        }
    }
}<|MERGE_RESOLUTION|>--- conflicted
+++ resolved
@@ -39,11 +39,8 @@
 import static org.junit.Assert.*;
 import static uk.co.real_logic.artio.Constants.LOGOUT_MESSAGE_AS_STR;
 import static uk.co.real_logic.artio.Constants.SEQUENCE_RESET_MESSAGE_AS_STR;
-<<<<<<< HEAD
-=======
 import static uk.co.real_logic.artio.TestFixtures.launchMediaDriver;
 import static uk.co.real_logic.artio.TestFixtures.mediaDriverContext;
->>>>>>> 5fb2015d
 import static uk.co.real_logic.artio.library.FixLibrary.NO_MESSAGE_REPLAY;
 import static uk.co.real_logic.artio.library.SessionConfiguration.AUTOMATIC_INITIAL_SEQUENCE_NUMBER;
 import static uk.co.real_logic.artio.messages.SessionReplyStatus.SEQUENCE_NUMBER_TOO_HIGH;
@@ -237,11 +234,7 @@
         final Runnable beforeConnect,
         final boolean resetSequenceNumbersOnLogon)
     {
-<<<<<<< HEAD
-        mediaDriver = TestFixtures.launchMediaDriver(TestFixtures.mediaDriverContext(
-=======
         mediaDriver = launchMediaDriver(mediaDriverContext(
->>>>>>> 5fb2015d
             TestFixtures.TERM_BUFFER_LENGTH,
             dirsDeleteOnStart));
 
