--- conflicted
+++ resolved
@@ -161,15 +161,9 @@
 
     private long decodeTimestamp(final byte[] sendingTime)
     {
-<<<<<<< HEAD
-        return CODEC_VALIDATION_ENABLED
-               ? timestampDecoder.decode(sendingTime, sendingTime.length)
-               : MISSING_LONG;
-=======
         return CODEC_VALIDATION_ENABLED ?
             timestampDecoder.decode(sendingTime, sendingTime.length) :
             MISSING_LONG;
->>>>>>> 859c2137
     }
 
     private Action onAnyOtherMessage(final int offset, final int length)
@@ -379,7 +373,8 @@
         try
         {
             validated = validationStrategy.validate(header);
-        } catch (final Throwable throwable)
+        }
+		catch (final Throwable throwable)
         {
             onStrategyError("validation", throwable, header.toString());
             validated = false;
@@ -448,12 +443,7 @@
 
     private boolean isPossDup(final HeaderDecoder header)
     {
-<<<<<<< HEAD
-        return (header.hasPossDupFlag() && header.possDupFlag())
-               || (header.hasPossResend() && header.possResend());
-=======
         return (header.hasPossDupFlag() && header.possDupFlag()) || (header.hasPossResend() && header.possResend());
->>>>>>> 859c2137
     }
 
     public Session session()
