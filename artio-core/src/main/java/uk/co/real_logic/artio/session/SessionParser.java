/*
 * Copyright 2015-2017 Real Logic Ltd.
 *
 * Licensed under the Apache License, Version 2.0 (the "License");
 * you may not use this file except in compliance with the License.
 * You may obtain a copy of the License at
 *
 * https://www.apache.org/licenses/LICENSE-2.0
 *
 * Unless required by applicable law or agreed to in writing, software
 * distributed under the License is distributed on an "AS IS" BASIS,
 * WITHOUT WARRANTIES OR CONDITIONS OF ANY KIND, either express or implied.
 * See the License for the specific language governing permissions and
 * limitations under the License.
 */
package uk.co.real_logic.artio.session;

import io.aeron.logbuffer.ControlledFragmentHandler.Action;
import org.agrona.AsciiNumberFormatException;
import org.agrona.DirectBuffer;
import org.agrona.ErrorHandler;
import org.agrona.LangUtil;
import uk.co.real_logic.artio.FixGatewayException;
import uk.co.real_logic.artio.SessionRejectReason;
import uk.co.real_logic.artio.builder.Decoder;
import uk.co.real_logic.artio.decoder.*;
import uk.co.real_logic.artio.dictionary.FixDictionary;
import uk.co.real_logic.artio.fields.UtcTimestampDecoder;
import uk.co.real_logic.artio.messages.SessionState;
import uk.co.real_logic.artio.util.AsciiBuffer;
import uk.co.real_logic.artio.util.MutableAsciiBuffer;
import uk.co.real_logic.artio.validation.MessageValidationStrategy;

import static io.aeron.logbuffer.ControlledFragmentHandler.Action.CONTINUE;
import static uk.co.real_logic.artio.builder.Validation.CODEC_VALIDATION_ENABLED;
import static uk.co.real_logic.artio.builder.Validation.isValidMsgType;
import static uk.co.real_logic.artio.dictionary.SessionConstants.*;
import static uk.co.real_logic.artio.dictionary.generation.CodecUtil.MISSING_INT;
import static uk.co.real_logic.artio.dictionary.generation.CodecUtil.MISSING_LONG;
import static uk.co.real_logic.artio.messages.SessionState.AWAITING_LOGOUT;
import static uk.co.real_logic.artio.messages.SessionState.DISCONNECTED;
import static uk.co.real_logic.artio.session.Session.UNKNOWN;

public class SessionParser
{
    private final AsciiBuffer asciiBuffer = new MutableAsciiBuffer();
    private final UtcTimestampDecoder timestampDecoder = new UtcTimestampDecoder();
    private final AbstractLogonDecoder logon;
    private final AbstractLogoutDecoder logout;
    private final AbstractRejectDecoder reject;
    private final AbstractTestRequestDecoder testRequest;
    private final SessionHeaderDecoder header;
    private final AbstractSequenceResetDecoder sequenceReset;
    private final AbstractHeartbeatDecoder heartbeat;

    private final Session session;
    private final MessageValidationStrategy validationStrategy;
    private ErrorHandler errorHandler;

    public SessionParser(
        final Session session,
        final MessageValidationStrategy validationStrategy,
        final ErrorHandler errorHandler, // nullable
        final FixDictionary fixDictionary)
    {
        this.session = session;
        this.validationStrategy = validationStrategy;
        this.errorHandler = errorHandler;

        logon = fixDictionary.makeLogonDecoder();
        logout = fixDictionary.makeLogoutDecoder();
        reject = fixDictionary.makeRejectDecoder();
        testRequest = fixDictionary.makeTestRequestDecoder();
        header = fixDictionary.makeHeaderDecoder();
        sequenceReset = fixDictionary.makeSequenceResetDecoder();
        heartbeat = fixDictionary.makeHeartbeatDecoder();
    }

    public static String username(final AbstractLogonDecoder logon)
    {
        return logon.supportsUsername() ? logon.usernameAsString() : null;
    }

    public static String password(final AbstractLogonDecoder logon)
    {
        return logon.supportsPassword() ? logon.passwordAsString() : null;
    }

    public Action onMessage(
        final DirectBuffer buffer,
        final int offset,
        final int length,
        final int messageType,
        final long sessionId)
    {
        asciiBuffer.wrap(buffer);

        final Action action;

        try
        {
            switch (messageType)
            {
                case LogonDecoder.MESSAGE_TYPE:
                    action = onLogon(offset, length);
                    break;

                case LogoutDecoder.MESSAGE_TYPE:
                    action = onLogout(offset, length);
                    break;

                case HeartbeatDecoder.MESSAGE_TYPE:
                    action = onHeartbeat(offset, length);
                    break;

                case RejectDecoder.MESSAGE_TYPE:
                    action = onReject(offset, length);
                    break;

                case TestRequestDecoder.MESSAGE_TYPE:
                    action = onTestRequest(offset, length);
                    break;

                case SequenceResetDecoder.MESSAGE_TYPE:
                    action = onSequenceReset(offset, length);
                    break;

                default:
                    action = onAnyOtherMessage(offset, length);
                    break;
            }

            // Consider admin messages processed when they've been received by the session logic
            session.updateLastMessageProcessed();

            return action;
        }
        catch (final AsciiNumberFormatException e)
        {
            // We should just ignore the message when the first three fields are out of order.
            if (e.getMessage().contains("'^' is not a valid digit"))
            {
                return CONTINUE;
            }
            else
            {
                errorHandler.onError(e);

                return rejectExceptionalMessage(messageType);
            }
        }
        catch (final Exception e)
        {
            errorHandler.onError(e);

            return rejectExceptionalMessage(messageType);
        }
    }

    private Action rejectExceptionalMessage(final int messageType)
    {
        switch (messageType)
        {
<<<<<<< HEAD
            case LogonDecoder.MESSAGE_TYPE:
                return onExceptionalMessage(logon.header());

            case LogoutDecoder.MESSAGE_TYPE:
                return onExceptionalMessage(logout.header());

            case HeartbeatDecoder.MESSAGE_TYPE:
                return onExceptionalMessage(heartbeat.header());

            case RejectDecoder.MESSAGE_TYPE:
                return onExceptionalMessage(reject.header());

            case TestRequestDecoder.MESSAGE_TYPE:
                return onExceptionalMessage(testRequest.header());

            case SequenceResetDecoder.MESSAGE_TYPE:
                return onExceptionalMessage(sequenceReset.header());
=======
            case LOGON_MESSAGE_TYPE:
                action = onLogon(offset, length);
                break;

            case LOGOUT_MESSAGE_TYPE:
                action = onLogout(offset, length);
                break;

            case HEARTBEAT_MESSAGE_TYPE:
                action = onHeartbeat(offset, length);
                break;

            case REJECT_MESSAGE_TYPE:
                action = onReject(offset, length);
                break;

            case TEST_REQUEST_MESSAGE_TYPE:
                action = onTestRequest(offset, length);
                break;

            case SEQUENCE_RESET_MESSAGE_TYPE:
                action = onSequenceReset(offset, length);
                break;
>>>>>>> 4a1070e0

            default:
                return onExceptionalMessage(header);
        }
    }

    private Action onExceptionalMessage(final HeaderDecoder header)
    {
        final int msgSeqNum = header.msgSeqNum();

        session.onInvalidMessage(
            msgSeqNum,
            MISSING_INT,
            header.msgType(),
            header.msgTypeLength(),
            SessionRejectReason.INCORRECT_DATA_FORMAT_FOR_VALUE.representation());

        return CONTINUE;
    }

    private Action onHeartbeat(final int offset, final int length)
    {
        final AbstractHeartbeatDecoder heartbeat = this.heartbeat;

        heartbeat.reset();
        heartbeat.decode(asciiBuffer, offset, length);
        final SessionHeaderDecoder header = heartbeat.header();
        if (CODEC_VALIDATION_ENABLED && (!heartbeat.validate() || !validateHeader(header)))
        {
            return onCodecInvalidMessage(heartbeat, header, false);
        }
        else if (heartbeat.hasTestReqID())
        {
            final long origSendingTime = origSendingTime(header);
            final long sendingTime = sendingTime(header);
            final int testReqIDLength = heartbeat.testReqIDLength();
            final char[] testReqID = heartbeat.testReqID();
            final int msgSeqNum = header.msgSeqNum();
            final boolean possDup = isPossDup(header);

            return session.onHeartbeat(
                msgSeqNum,
                testReqID,
                testReqIDLength,
                sendingTime,
                origSendingTime,
                isPossDupOrResend(possDup, header),
                possDup);
        }
        else
        {
            return onMessage(header);
        }
    }

    private long sendingTime(final SessionHeaderDecoder header)
    {
        final byte[] sendingTime = header.sendingTime();
        return decodeTimestamp(sendingTime);
    }

    private long decodeTimestamp(final byte[] sendingTime)
    {
        return CODEC_VALIDATION_ENABLED ?
            timestampDecoder.decode(sendingTime, sendingTime.length) :
            MISSING_LONG;
    }

    private Action onAnyOtherMessage(final int offset, final int length)
    {
<<<<<<< HEAD
        final HeaderDecoder header = this.header;

=======
        final SessionHeaderDecoder header = this.header;
>>>>>>> 4a1070e0
        header.reset();
        header.decode(asciiBuffer, offset, length);

        final char[] msgType = header.msgType();
        final int msgTypeLength = header.msgTypeLength();
        if (CODEC_VALIDATION_ENABLED && (!isValidMsgType(msgType, msgTypeLength) || !validateHeader(header)))
        {
            final int msgSeqNum = header.msgSeqNum();
            if (!isDisconnectedOrAwaitingLogout())
            {
                return session.onInvalidMessageType(msgSeqNum, msgType, msgTypeLength);
            }
        }
        else
        {
            return onMessage(header);
        }

        return CONTINUE;
    }

    private Action onMessage(final SessionHeaderDecoder header)
    {
        final long origSendingTime = origSendingTime(header);
        final long sendingTime = sendingTime(header);
        final boolean possDup = isPossDup(header);
        return session.onMessage(
            header.msgSeqNum(),
            header.msgType(),
            header.msgTypeLength(),
            sendingTime,
            origSendingTime,
            isPossDupOrResend(possDup, header),
            possDup);
    }

    private long origSendingTime(final SessionHeaderDecoder header)
    {
        return header.hasOrigSendingTime() ? decodeTimestamp(header.origSendingTime()) : UNKNOWN;
    }

    private Action onSequenceReset(final int offset, final int length)
    {
        final AbstractSequenceResetDecoder sequenceReset = this.sequenceReset;

        sequenceReset.reset();
        sequenceReset.decode(asciiBuffer, offset, length);
        final SessionHeaderDecoder header = sequenceReset.header();
        if (CODEC_VALIDATION_ENABLED && (!sequenceReset.validate() || !validateHeader(header)))
        {
            return onCodecInvalidMessage(sequenceReset, header, false);
        }
        else
        {
            final boolean gapFillFlag = sequenceReset.hasGapFillFlag() && sequenceReset.gapFillFlag();
            final boolean possDup = isPossDup(header);
            return session.onSequenceReset(
                header.msgSeqNum(),
                sequenceReset.newSeqNo(),
                gapFillFlag,
                isPossDupOrResend(possDup, header)
            );
        }
    }

    private Action onTestRequest(final int offset, final int length)
    {
        final AbstractTestRequestDecoder testRequest = this.testRequest;

        testRequest.reset();
        testRequest.decode(asciiBuffer, offset, length);
        final SessionHeaderDecoder header = testRequest.header();
        if (CODEC_VALIDATION_ENABLED && (!testRequest.validate() || !validateHeader(header)))
        {
            return onCodecInvalidMessage(testRequest, header, false);
        }
        else
        {
            final int msgSeqNo = header.msgSeqNum();
            final long origSendingTime = origSendingTime(header);
            final long sendingTime = sendingTime(header);
            final boolean possDup = isPossDup(header);
            return session.onTestRequest(
                msgSeqNo,
                testRequest.testReqID(),
                testRequest.testReqIDLength(),
                sendingTime,
                origSendingTime,
                isPossDupOrResend(possDup, header),
                possDup);
        }
    }

    private Action onReject(final int offset, final int length)
    {
        final AbstractRejectDecoder reject = this.reject;

        reject.reset();
        reject.decode(asciiBuffer, offset, length);
        final SessionHeaderDecoder header = reject.header();
        if (CODEC_VALIDATION_ENABLED && (!reject.validate() || !validateHeader(header)))
        {
            return onCodecInvalidMessage(reject, header, false);
        }
        else
        {
            final long origSendingTime = origSendingTime(header);
            final long sendingTime = sendingTime(header);
            final boolean possDup = isPossDup(header);
            return session.onReject(
                header.msgSeqNum(),
                sendingTime,
                origSendingTime,
                isPossDupOrResend(possDup, header),
                possDup);
        }
    }

    private Action onLogout(final int offset, final int length)
    {
        final AbstractLogoutDecoder logout = this.logout;

        logout.reset();
        logout.decode(asciiBuffer, offset, length);
        final SessionHeaderDecoder header = logout.header();
        if (CODEC_VALIDATION_ENABLED && (!logout.validate() || !validateHeader(header)))
        {
            return onCodecInvalidMessage(logout, header, false);
        }
        else
        {
            final long origSendingTime = origSendingTime(header);
            final long sendingTime = sendingTime(header);
            final boolean possDup = isPossDup(header);
            return session.onLogout(
                header.msgSeqNum(),
                sendingTime,
                origSendingTime,
                possDup);
        }
    }

    private Action onLogon(final int offset, final int length)
    {
        final AbstractLogonDecoder logon = this.logon;
        final Session session = this.session;

        logon.reset();
        logon.decode(asciiBuffer, offset, length);
        final SessionHeaderDecoder header = logon.header();
        final char[] beginString = header.beginString();
        final int beginStringLength = header.beginStringLength();
        if (CODEC_VALIDATION_ENABLED &&
            (!logon.validate() || !session.onBeginString(beginString, beginStringLength, true)))
        {
            return onCodecInvalidMessage(logon, header, true);
        }
        else
        {
            final long origSendingTime = origSendingTime(header);
            final String username = username(logon);
            final String password = password(logon);
            final boolean possDup = isPossDup(header);

            return session.onLogon(
                logon.heartBtInt(),
                header.msgSeqNum(),
                sendingTime(header),
                origSendingTime,
                username,
                password,
                isPossDupOrResend(possDup, header),
                resetSeqNumFlag(logon),
                possDup);
        }
    }

    private void onStrategyError(final String strategyName, final Throwable throwable, final String fixMessage)
    {
        final String message = String.format(
            "Exception thrown by %s strategy for connectionId=%d, [%s], defaulted to false",
            strategyName,
            session.connectionId(),
            fixMessage);

        onError(new FixGatewayException(message, throwable));
    }

    private void onError(final Throwable throwable)
    {
        // Library code should throw the exception to make users aware of it
        // Engine code should log it through the normal error handling process.
        if (errorHandler == null)
        {
            LangUtil.rethrowUnchecked(throwable);
        }
        else
        {
            errorHandler.onError(throwable);
        }
    }

    private boolean resetSeqNumFlag(final AbstractLogonDecoder logon)
    {
        return logon.hasResetSeqNumFlag() && logon.resetSeqNumFlag();
    }

    private boolean validateHeader(final SessionHeaderDecoder header)
    {
        if (!session.onBeginString(header.beginString(), header.beginStringLength(), false))
        {
            return false;
        }

        boolean validated;
        try
        {
            validated = validationStrategy.validate(header);
        }
        catch (final Throwable throwable)
        {
            onStrategyError("validation", throwable, header.toString());
            validated = false;
        }

        if (!validated)
        {
            session.onInvalidMessage(
                header.msgSeqNum(),
                validationStrategy.invalidTagId(),
                header.msgType(),
                header.msgTypeLength(),
                validationStrategy.rejectReason());
            session.logoutRejectReason(validationStrategy.rejectReason());
            session.startLogout();
            return false;
        }

        return true;
    }

    private Action onCodecInvalidMessage(
        final Decoder decoder,
        final SessionHeaderDecoder header,
        final boolean requestDisconnect)
    {
        if (!isDisconnectedOrAwaitingLogout())
        {
            final int msgTypeLength = header.msgTypeLength();

            if (header.msgSeqNum() == MISSING_INT)
            {
                final long origSendingTime = origSendingTime(header);
                final long sendingTime = sendingTime(header);
                final char[] msgType = header.msgType();
                return session.onMessage(MISSING_INT, msgType, msgTypeLength, sendingTime, origSendingTime, false,
                    false);
            }

            final Action action = session.onInvalidMessage(
                header.msgSeqNum(),
                decoder.invalidTagId(),
                header.msgType(),
                msgTypeLength,
                decoder.rejectReason());

            if (action == CONTINUE && requestDisconnect)
            {
                return session.onInvalidFixDisconnect();
            }

            return action;
        }

        if (requestDisconnect)
        {
            return session.onInvalidFixDisconnect();
        }

        return CONTINUE;
    }

    private boolean isDisconnectedOrAwaitingLogout()
    {
        final SessionState state = session.state();
        return state == DISCONNECTED || state == AWAITING_LOGOUT;
    }

    private boolean isPossDupOrResend(final boolean possDup, final SessionHeaderDecoder header)
    {
        return possDup || (header.hasPossResend() && header.possResend());
    }

    private boolean isPossDup(final SessionHeaderDecoder header)
    {
        return header.hasPossDupFlag() && header.possDupFlag();
    }

    public Session session()
    {
        return session;
    }

    public void sequenceIndex(final int sequenceIndex)
    {
        session.sequenceIndex(sequenceIndex);
    }
}<|MERGE_RESOLUTION|>--- conflicted
+++ resolved
@@ -21,10 +21,10 @@
 import org.agrona.ErrorHandler;
 import org.agrona.LangUtil;
 import uk.co.real_logic.artio.FixGatewayException;
-import uk.co.real_logic.artio.SessionRejectReason;
 import uk.co.real_logic.artio.builder.Decoder;
 import uk.co.real_logic.artio.decoder.*;
 import uk.co.real_logic.artio.dictionary.FixDictionary;
+import uk.co.real_logic.artio.dictionary.SessionConstants;
 import uk.co.real_logic.artio.fields.UtcTimestampDecoder;
 import uk.co.real_logic.artio.messages.SessionState;
 import uk.co.real_logic.artio.util.AsciiBuffer;
@@ -101,27 +101,27 @@
         {
             switch (messageType)
             {
-                case LogonDecoder.MESSAGE_TYPE:
+                case LOGON_MESSAGE_TYPE:
                     action = onLogon(offset, length);
                     break;
 
-                case LogoutDecoder.MESSAGE_TYPE:
+                case LOGOUT_MESSAGE_TYPE:
                     action = onLogout(offset, length);
                     break;
 
-                case HeartbeatDecoder.MESSAGE_TYPE:
+                case HEARTBEAT_MESSAGE_TYPE:
                     action = onHeartbeat(offset, length);
                     break;
 
-                case RejectDecoder.MESSAGE_TYPE:
+                case REJECT_MESSAGE_TYPE:
                     action = onReject(offset, length);
                     break;
 
-                case TestRequestDecoder.MESSAGE_TYPE:
+                case TEST_REQUEST_MESSAGE_TYPE:
                     action = onTestRequest(offset, length);
                     break;
 
-                case SequenceResetDecoder.MESSAGE_TYPE:
+                case SEQUENCE_RESET_MESSAGE_TYPE:
                     action = onSequenceReset(offset, length);
                     break;
 
@@ -161,56 +161,30 @@
     {
         switch (messageType)
         {
-<<<<<<< HEAD
-            case LogonDecoder.MESSAGE_TYPE:
+            case LOGON_MESSAGE_TYPE:
                 return onExceptionalMessage(logon.header());
 
-            case LogoutDecoder.MESSAGE_TYPE:
+            case LOGOUT_MESSAGE_TYPE:
                 return onExceptionalMessage(logout.header());
 
-            case HeartbeatDecoder.MESSAGE_TYPE:
+            case HEARTBEAT_MESSAGE_TYPE:
                 return onExceptionalMessage(heartbeat.header());
 
-            case RejectDecoder.MESSAGE_TYPE:
+            case REJECT_MESSAGE_TYPE:
                 return onExceptionalMessage(reject.header());
 
-            case TestRequestDecoder.MESSAGE_TYPE:
+            case TEST_REQUEST_MESSAGE_TYPE:
                 return onExceptionalMessage(testRequest.header());
 
-            case SequenceResetDecoder.MESSAGE_TYPE:
+            case SEQUENCE_RESET_MESSAGE_TYPE:
                 return onExceptionalMessage(sequenceReset.header());
-=======
-            case LOGON_MESSAGE_TYPE:
-                action = onLogon(offset, length);
-                break;
-
-            case LOGOUT_MESSAGE_TYPE:
-                action = onLogout(offset, length);
-                break;
-
-            case HEARTBEAT_MESSAGE_TYPE:
-                action = onHeartbeat(offset, length);
-                break;
-
-            case REJECT_MESSAGE_TYPE:
-                action = onReject(offset, length);
-                break;
-
-            case TEST_REQUEST_MESSAGE_TYPE:
-                action = onTestRequest(offset, length);
-                break;
-
-            case SEQUENCE_RESET_MESSAGE_TYPE:
-                action = onSequenceReset(offset, length);
-                break;
->>>>>>> 4a1070e0
 
             default:
                 return onExceptionalMessage(header);
         }
     }
 
-    private Action onExceptionalMessage(final HeaderDecoder header)
+    private Action onExceptionalMessage(final SessionHeaderDecoder header)
     {
         final int msgSeqNum = header.msgSeqNum();
 
@@ -219,7 +193,7 @@
             MISSING_INT,
             header.msgType(),
             header.msgTypeLength(),
-            SessionRejectReason.INCORRECT_DATA_FORMAT_FOR_VALUE.representation());
+            SessionConstants.INCORRECT_DATA_FORMAT_FOR_VALUE);
 
         return CONTINUE;
     }
@@ -274,12 +248,7 @@
 
     private Action onAnyOtherMessage(final int offset, final int length)
     {
-<<<<<<< HEAD
-        final HeaderDecoder header = this.header;
-
-=======
         final SessionHeaderDecoder header = this.header;
->>>>>>> 4a1070e0
         header.reset();
         header.decode(asciiBuffer, offset, length);
 
