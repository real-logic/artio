--- conflicted
+++ resolved
@@ -280,48 +280,6 @@
 
     private FixEngine(final EngineConfiguration configuration)
     {
-<<<<<<< HEAD
-        try
-        {
-            this.configuration = configuration;
-
-            duplicateEngineChecker = new DuplicateEngineChecker(
-                configuration.duplicateEngineTimeoutInMs(),
-                configuration.logFileDir(),
-                configuration.errorIfDuplicateEngineDetected());
-            duplicateEngineChecker.check();
-
-            scheduler = configuration.scheduler();
-            scheduler.configure(configuration.aeronContext());
-            init(configuration, ENGINE_LIBRARY_ID);
-            timers = new EngineTimers(configuration.epochNanoClock(), fixCounters.negativeTimestamps());
-            final AeronArchive.Context archiveContext = configuration.aeronArchiveContext();
-            final AeronArchive aeronArchive =
-                configuration.requiresAeronArchive() ? AeronArchive.connect(archiveContext.aeron(aeron)) : null;
-            recordingCoordinator = new RecordingCoordinator(
-                aeron,
-                aeronArchive,
-                configuration,
-                configuration.archiverIdleStrategy(),
-                errorHandler);
-
-            final ExclusivePublication replayPublication = replayPublication();
-            engineContext = new EngineContext(
-                configuration,
-                errorHandler,
-                replayPublication,
-                fixCounters,
-                aeron,
-                aeronArchive,
-                recordingCoordinator);
-            engineContext.catchupIndices();
-            initFramer(configuration, fixCounters, replayPublication.sessionId());
-            initMonitoringAgent(timers.all(), configuration, aeronArchive, duplicateEngineChecker);
-        }
-        catch (final Exception e)
-=======
-        synchronized (closeMutex)
->>>>>>> 104670fd
         {
             try
             {
